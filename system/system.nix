{ platform ? __currentSystem
, configuration
, nixpkgs ? ../../nixpkgs
}:

rec {

  configComponents = [
    configuration
    (import ./options.nix)
    systemPathList
  ];

  # Make a configuration object from which we can retrieve option
  # values.
  config =
    pkgs.lib.fixOptionSets
      pkgs.lib.newMergeOptionSets
      pkgs configComponents;

  optionDeclarations =
    pkgs.lib.fixOptionSetsFun
      pkgs.lib.filterOptionSets
      pkgs configComponents
      config;

  pkgs = import nixpkgs {system = platform;};

  manifests = config.installer.manifests; # exported here because nixos-rebuild uses it

  nix = config.environment.nix;

  kernelPackages = config.boot.kernelPackages;

  kernel = kernelPackages.kernel;

<<<<<<< HEAD
  modulesTree = config.system.modulesTree;
=======

  # Tree of kernel modules.  This includes the kernel, plus modules
  # built outside of the kernel.  We have to combine these into a
  # single tree of symlinks because modprobe only supports one
  # directory.
  modulesTree = pkgs.aggregateModules (
    [kernel]
    # Merged into mainline kernel
    # ++ pkgs.lib.optional ((config.networking.enableIntel3945ABGFirmware || config.networking.enableIntel4965AGNFirmware) && !kernel.features ? iwlwifi) kernelPackages.iwlwifi
    # !!! this should be declared by the xserver Upstart job.
    ++ pkgs.lib.optional (config.services.xserver.enable && config.services.xserver.videoDriver == "nvidia") kernelPackages.nvidia_x11
    ++ pkgs.lib.optional config.hardware.enableGo7007 kernelPackages.wis_go7007
    ++ config.boot.extraModulePackages
  );
>>>>>>> 723b0dc7


  # The initial ramdisk.
  initialRamdiskStuff = import ../boot/boot-stage-1.nix {
<<<<<<< HEAD
    inherit pkgs config;
=======
    inherit pkgs config kernelPackages modulesTree;
>>>>>>> 723b0dc7
  };

  initialRamdisk = initialRamdiskStuff.initialRamdisk;


  # NixOS installation/updating tools.
  nixosTools = import ../installer {
<<<<<<< HEAD
    inherit pkgs config;
=======
    inherit pkgs config nix;
>>>>>>> 723b0dc7
  };


  # NSS modules.  Hacky!
  nssModules = config.system.nssModules.list;

  nssModulesPath = config.system.nssModules.path;


  # Wrapper around modprobe to set the path to the modules.
  modprobe = config.system.sbin.modprobe;


  # Environment variables for running Nix.
  nixEnvVars = config.nix.envVars;


  # The static parts of /etc.
  etc = config.system.build.etc;

  
  # Font aggregation
  fontDir = config.system.build.x11Fonts;

  
  # The wrapper setuid programs (since we can't have setuid programs
  # in the Nix store).
  wrapperDir = config.system.wrapperDir;
  
  setuidWrapper = import ../helpers/setuid {
    inherit (pkgs) stdenv;
    inherit wrapperDir;
  };


  # A patched `mount' command that looks in a directory in the Nix
  # store instead of in /sbin for mount helpers (like mount.ntfs-3g or
  # mount.cifs).
<<<<<<< HEAD
  mount = config.system.sbin.mount;
=======
  mount = pkgs.utillinuxng.override {
    buildMountOnly = true;
    mountHelpers = pkgs.buildEnv {
      name = "mount-helpers";
      paths = [
        pkgs.ntfs3g
        pkgs.mount_cifs
      ];
      pathsToLink = "/sbin";
    } + "/sbin";
  };
>>>>>>> 723b0dc7
  

  # The packages you want in the boot environment.
  # This have to be split up.
  systemPathList = {
    system = {
      overridePath = [
        # Better leave them here - they are small, needed,
        # and hard to refer from anywhere outside.
        modprobe # must take precedence over module_init_tools
        mount # must take precedence over util-linux
        nix
        nixosTools.nixosInstall
        nixosTools.nixosRebuild
        nixosTools.nixosCheckout
        nixosTools.nixosHardwareScan
        nixosTools.nixosGenSeccureKeys
        setuidWrapper
      ];
      path =
        pkgs.lib.optionals (!config.environment.cleanStart) [
        pkgs.bashInteractive # bash with ncurses support
        pkgs.bzip2
        pkgs.coreutils
        pkgs.cpio
        pkgs.curl
        pkgs.e2fsprogs
        pkgs.findutils
        pkgs.glibc # for ldd, getent
        pkgs.gnugrep
        pkgs.gnused
        pkgs.gnutar
        pkgs.grub
        pkgs.gzip
        pkgs.iputils
        pkgs.less
        pkgs.lvm2
        pkgs.man
        pkgs.mdadm
        pkgs.module_init_tools
        pkgs.nano
        pkgs.ncurses
        pkgs.netcat
        pkgs.nettools
        pkgs.ntp
        pkgs.openssh
        pkgs.pciutils
        pkgs.perl
        pkgs.procps
        pkgs.pwdutils
        pkgs.reiserfsprogs
        pkgs.rsync
        pkgs.seccureUser
        pkgs.strace
        pkgs.su
        pkgs.sysklogd
        pkgs.sysvtools
        pkgs.time
        pkgs.udev
        pkgs.upstart
        pkgs.usbutils
        pkgs.utillinux
        pkgs.wirelesstools
        (import ../helpers/info-wrapper.nix {inherit (pkgs) bash texinfo writeScriptBin;})
      ]
      ++ pkgs.lib.optional config.services.bitlbee.enable pkgs.bitlbee
      ++ pkgs.lib.optional config.networking.defaultMailServer.directDelivery pkgs.ssmtp 
      ++ config.environment.extraPackages
      ++ pkgs.lib.optional config.fonts.enableFontDir fontDir

      # NSS modules need to be in `systemPath' so that (i) the builder
      # chroot gets to seem them, and (ii) applications can benefit from
      # changes in the list of NSS modules at run-time, without requiring
      # a reboot.
      ++ nssModules;
    };
  };


  # We don't want to put all of `startPath' and `path' in $PATH, since
  # then we get an embarrassingly long $PATH.  So use the user
  # environment builder to make a directory with symlinks to those
  # packages.
  systemPath = config.system.path;


  defaultShell = config.system.shell;


  # The script that activates the configuration, i.e., it sets up
  # /etc, accounts, etc.  It doesn't do anything that can only be done
  # at boot time (such as start `init').
  activateConfiguration = config.system.activationScripts.script;

  # The shell that we want to use for /bin/sh.
  binsh = pkgs.bashInteractive;


  # The init script of boot stage 2, which is supposed to do
  # everything else to bring up the system.
  bootStage2 = config.system.build.bootStage2;


  # Script to build the Grub menu containing the current and previous
  # system configurations.
  grubMenuBuilder = config.system.build.grubMenuBuilder;


  # Putting it all together.  This builds a store object containing
  # symlinks to the various parts of the built configuration (the
  # kernel, the Upstart services, the init scripts, etc.) as well as a
  # script `switch-to-configuration' that activates the configuration
  # and makes it bootable.
  system = pkgs.checker (pkgs.stdenv.mkDerivation {
    name = "system";
    builder = ./system.sh;
    switchToConfiguration = ./switch-to-configuration.sh;
    inherit (pkgs) grub coreutils gnused gnugrep diffutils findutils upstart;
    grubDevice = config.boot.grubDevice;
    kernelParams =
      config.boot.kernelParams ++ config.boot.extraKernelParams;
    inherit bootStage2;
    inherit activateConfiguration;
    inherit grubMenuBuilder;
    inherit etc;
    inherit systemPath;
    kernel = kernel + "/vmlinuz";
    initrd = initialRamdisk + "/initrd";
    # Most of these are needed by grub-install.
    path = [
      pkgs.coreutils
      pkgs.gnused
      pkgs.gnugrep
      pkgs.findutils
      pkgs.diffutils
      pkgs.upstart # for initctl
    ];
    # !!! wtf does this do???
    children = map (x: ((import ./system.nix) 
      { inherit platform; 
        configuration = x//{boot=((x.boot)//{grubDevice = "";});};}).system) 
      config.nesting.children; 
    configurationName = config.boot.configurationName;
  }) config.environment.checkConfigurationOptions
     optionDeclarations config;

}<|MERGE_RESOLUTION|>--- conflicted
+++ resolved
@@ -34,33 +34,12 @@
 
   kernel = kernelPackages.kernel;
 
-<<<<<<< HEAD
   modulesTree = config.system.modulesTree;
-=======
-
-  # Tree of kernel modules.  This includes the kernel, plus modules
-  # built outside of the kernel.  We have to combine these into a
-  # single tree of symlinks because modprobe only supports one
-  # directory.
-  modulesTree = pkgs.aggregateModules (
-    [kernel]
-    # Merged into mainline kernel
-    # ++ pkgs.lib.optional ((config.networking.enableIntel3945ABGFirmware || config.networking.enableIntel4965AGNFirmware) && !kernel.features ? iwlwifi) kernelPackages.iwlwifi
-    # !!! this should be declared by the xserver Upstart job.
-    ++ pkgs.lib.optional (config.services.xserver.enable && config.services.xserver.videoDriver == "nvidia") kernelPackages.nvidia_x11
-    ++ pkgs.lib.optional config.hardware.enableGo7007 kernelPackages.wis_go7007
-    ++ config.boot.extraModulePackages
-  );
->>>>>>> 723b0dc7
 
 
   # The initial ramdisk.
   initialRamdiskStuff = import ../boot/boot-stage-1.nix {
-<<<<<<< HEAD
     inherit pkgs config;
-=======
-    inherit pkgs config kernelPackages modulesTree;
->>>>>>> 723b0dc7
   };
 
   initialRamdisk = initialRamdiskStuff.initialRamdisk;
@@ -68,11 +47,7 @@
 
   # NixOS installation/updating tools.
   nixosTools = import ../installer {
-<<<<<<< HEAD
     inherit pkgs config;
-=======
-    inherit pkgs config nix;
->>>>>>> 723b0dc7
   };
 
 
@@ -111,21 +86,7 @@
   # A patched `mount' command that looks in a directory in the Nix
   # store instead of in /sbin for mount helpers (like mount.ntfs-3g or
   # mount.cifs).
-<<<<<<< HEAD
   mount = config.system.sbin.mount;
-=======
-  mount = pkgs.utillinuxng.override {
-    buildMountOnly = true;
-    mountHelpers = pkgs.buildEnv {
-      name = "mount-helpers";
-      paths = [
-        pkgs.ntfs3g
-        pkgs.mount_cifs
-      ];
-      pathsToLink = "/sbin";
-    } + "/sbin";
-  };
->>>>>>> 723b0dc7
   
 
   # The packages you want in the boot environment.
