--- conflicted
+++ resolved
@@ -129,41 +129,6 @@
       target = "inputrc";
     }
 
-<<<<<<< HEAD
-=======
-    { # Nix configuration.
-      source =
-        let
-          # Tricky: if we're using a chroot for builds, then we need
-          # /bin/sh in the chroot (our own compromise to purity).
-          # However, since /bin/sh is a symlink to some path in the
-          # Nix store, which furthermore has runtime dependencies on
-          # other paths in the store, we need the closure of /bin/sh
-          # in `build-chroot-dirs' - otherwise any builder that uses
-          # /bin/sh won't work.
-          binshDeps = pkgs.writeReferencesToFile binsh;
-
-          # Likewise, if chroots are turned on, we need Nix's own
-          # closure in the chroot.  Otherwise nix-channel and nix-env
-          # won't work because the dependencies of its builders (like
-          # coreutils and Perl) aren't visible.  Sigh.
-          nixDeps = pkgs.writeReferencesToFile config.environment.nix;
-        in 
-          pkgs.runCommand "nix.conf" {extraOptions = config.nix.extraOptions; } ''
-            extraPaths=$(for i in $(cat ${binshDeps} ${nixDeps}); do if test -d $i; then echo $i; fi; done)
-            cat > $out <<END
-            # WARNING: this file is generated.
-            build-users-group = nixbld
-            build-max-jobs = ${toString (config.nix.maxJobs)}
-            build-use-chroot = ${if config.nix.useChroot then "true" else "false"}
-            build-chroot-dirs = /dev /dev/pts /proc /bin $(echo $extraPaths)
-            $extraOptions
-            END
-          '';
-      target = "nix.conf"; # will be symlinked from /nix/etc/nix/nix.conf in activate-configuration.sh.
-    }
-
->>>>>>> 88fd4080
     { # Script executed when the shell starts as a non-login shell (user version).
       source = ./skel/bashrc;
       target = "skel/.bashrc";      
